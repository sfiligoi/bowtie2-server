--- conflicted
+++ resolved
@@ -501,11 +501,7 @@
 	const EList<uint32_t>& dmap() const  { return _dmap; }
 	ostream& log() const                 { return _logger; }
 
-<<<<<<< HEAD
-	void     build();
-=======
 	void     build(int nthreads);
->>>>>>> 76bd03ec
 	uint32_t tieBreakOff(TIndexOffU i, TIndexOffU j) const;
 	int64_t  breakTie(TIndexOffU i, TIndexOffU j) const;
 	bool     isCovered(TIndexOffU i) const;
@@ -746,115 +742,6 @@
  * packed according to the mu mapping, in _isaPrime.
  */
 template <typename TStr>
-<<<<<<< HEAD
-void DifferenceCoverSample<TStr>::build() {
-	// Local names for relevant types
-	VMSG_NL("Building DifferenceCoverSample");
-	// Local names for relevant data
-	const TStr& t = this->text();
-	uint32_t v = this->v();
-	assert_gt(v, 2);
-	// Build s'
-	EList<TIndexOffU> sPrime;
-	// Need to allocate 2 extra elements at the end of the sPrime and _isaPrime
-	// arrays.  One element that's less than all others, and another that acts
-	// as needed padding for the Larsson-Sadakane sorting code.
-	size_t padding = 1;
-	VMSG_NL("  Building sPrime");
-	buildSPrime(sPrime, padding);
-	size_t sPrimeSz = sPrime.size() - padding;
-	assert_gt(sPrime.size(), padding);
-	assert_leq(sPrime.size(), t.length() + padding + 1);
-	TIndexOffU nextRank = 0;
-	{
-		VMSG_NL("  Building sPrimeOrder");
-		EList<TIndexOffU> sPrimeOrder;
-		sPrimeOrder.resizeExact(sPrimeSz);
-		for(TIndexOffU i = 0; i < sPrimeSz; i++) {
-			sPrimeOrder[i] = i;
-		}
-		// sPrime now holds suffix-offsets for DC samples.
-		{
-			Timer timer(cout, "  V-Sorting samples time: ", this->verbose());
-			VMSG_NL("  V-Sorting samples");
-			// Extract backing-store array from sPrime and sPrimeOrder;
-			// the mkeyQSortSuf2 routine works on the array for maximum
-			// efficiency
-			TIndexOffU *sPrimeArr = (TIndexOffU*)sPrime.ptr();
-			assert_eq(sPrimeArr[0], sPrime[0]);
-			assert_eq(sPrimeArr[sPrimeSz-1], sPrime[sPrimeSz-1]);
-			TIndexOffU *sPrimeOrderArr = (TIndexOffU*)sPrimeOrder.ptr();
-			assert_eq(sPrimeOrderArr[0], sPrimeOrder[0]);
-			assert_eq(sPrimeOrderArr[sPrimeSz-1], sPrimeOrder[sPrimeSz-1]);
-			// Sort sample suffixes up to the vth character using a
-			// multikey quicksort.  Sort time is proportional to the
-			// number of samples times v.  It isn't quadratic.
-			// sPrimeOrder is passed in as a swapping partner for
-			// sPrimeArr, i.e., every time the multikey qsort swaps
-			// elements in sPrime, it swaps the same elements in
-			// sPrimeOrder too.  This allows us to easily reconstruct
-			// what the sort did.
-			mkeyQSortSuf2(t, sPrimeArr, sPrimeSz, sPrimeOrderArr, 4,
-			              this->verbose(), this->sanityCheck(), v);
-			// Make sure sPrime and sPrimeOrder are consistent with
-			// their respective backing-store arrays
-			assert_eq(sPrimeArr[0], sPrime[0]);
-			assert_eq(sPrimeArr[sPrimeSz-1], sPrime[sPrimeSz-1]);
-			assert_eq(sPrimeOrderArr[0], sPrimeOrder[0]);
-			assert_eq(sPrimeOrderArr[sPrimeSz-1], sPrimeOrder[sPrimeSz-1]);
-		}
-		// Now assign the ranking implied by the sorted sPrime/sPrimeOrder
-		// arrays back into sPrime.
-		VMSG_NL("  Allocating rank array");
-		_isaPrime.resizeExact(sPrime.size());
-		ASSERT_ONLY(_isaPrime.fill(OFF_MASK));
-		assert_gt(_isaPrime.size(), 0);
-		{
-			Timer timer(cout, "  Ranking v-sort output time: ", this->verbose());
-			VMSG_NL("  Ranking v-sort output");
-			for(size_t i = 0; i < sPrimeSz-1; i++) {
-				// Place the appropriate ranking
-				_isaPrime[sPrimeOrder[i]] = nextRank;
-				// If sPrime[i] and sPrime[i+1] are identical up to v, then we
-				// should give the next suffix the same rank
-				if(!suffixSameUpTo(t, sPrime[i], sPrime[i+1], v)) nextRank++;
-			}
-			_isaPrime[sPrimeOrder[sPrimeSz-1]] = nextRank; // finish off
-#ifndef NDEBUG
-			for(size_t i = 0; i < sPrimeSz; i++) {
-				assert_neq(OFF_MASK, _isaPrime[i]);
-				assert_lt(_isaPrime[i], sPrimeSz);
-			}
-#endif
-		}
-		// sPrimeOrder is destroyed
-		// All the information we need is now in _isaPrime
-	}
-	_isaPrime[_isaPrime.size()-1] = (TIndexOffU)sPrimeSz;
-	sPrime[sPrime.size()-1] = (TIndexOffU)sPrimeSz;
-	// _isaPrime[_isaPrime.size()-1] and sPrime[sPrime.size()-1] are just
-	// spacer for the Larsson-Sadakane routine to use
-	{
-		Timer timer(cout, "  Invoking Larsson-Sadakane on ranks time: ", this->verbose());
-		VMSG_NL("  Invoking Larsson-Sadakane on ranks");
-		if(sPrime.size() >= LS_SIZE) {
-			cerr << "Error; sPrime array has so many elements that it can't be converted to a signed array without overflow." << endl;
-			throw 1;
-		}
-		LarssonSadakane<TIndexOff> ls;
-		ls.suffixsort(
-			(TIndexOff*)_isaPrime.ptr(),
-			(TIndexOff*)sPrime.ptr(),
-			(TIndexOff)sPrimeSz,
-			(TIndexOff)sPrime.size(),
-			0);
-	}
-	// chop off final character of _isaPrime
-	_isaPrime.resizeExact(sPrimeSz);
-	for(size_t i = 0; i < _isaPrime.size(); i++) {
-		_isaPrime[i]--;
-	}
-=======
 void DifferenceCoverSample<TStr>::build(int nthreads) {
     // Local names for relevant types
     VMSG_NL("Building DifferenceCoverSample");
@@ -1019,7 +906,6 @@
     for(size_t i = 0; i < _isaPrime.size(); i++) {
         _isaPrime[i]--;
     }
->>>>>>> 76bd03ec
 #ifndef NDEBUG
     for(size_t i = 0; i < sPrimeSz-1; i++) {
         assert_lt(_isaPrime[i], sPrimeSz);
