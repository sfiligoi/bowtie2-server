<<<<<<< HEAD
<h2>Version 2.5.1 - Jan 17, 2023</h2>
=======
<h2>Version 2.5.2 - Oct 13, 2023</h2>
<h3 id="bowtie2">bowtie2</h3>
<ul>
  <li>Fixed an issue preventing <code>bowtie2</code> from utilizing the specified number of CPU cores</li>
  <li>Fixed an issue causing <code>bowtie2</code> to segfault when reading compressed inputs on Windows</li>
  <li>Fixed an issue causing <code>bowtie2</code> to segfault while parsing interleaved reads</li>
  <li>Overhauled the FASTQ parser with better tolerance for empty lines</li>
</ul>

<h2>Version 2.5.1 - Feb 17, 2023</h2>
>>>>>>> 288f50d1
<h3 id="bowtie2">bowtie2</h3>
<ul>
    <li>Fixed an issue affecting <code>bowtie2</code> alignment accuracy.</li>
    <li>Updated the versions of the NCBI <code>NGS</code> and <code>VDB</code> libraries used by <code>bowtie2</code>.</li>
    <li>Fixed a segmentation fault that would occur while aligning SRA data.</li>
    <li>Fixed an issue preventing <code><a href="manual.shtml#bowtie2-options-un-mates">--un-mates</a></code> from properly saving unaligned mates.</li>
</ul>

<h2>Version 2.5.0 - Oct 31, 2022</h2>
<h3 id="bowtie2">bowtie2</h3>
<ul>
    <li>Overall improvements in the use of prefetch instructions. (contribution by Igor Sfiligoi)</li>
    <li>Made input/output fully asynchronous by using a dedicated thread. (contribution by Igor Sfiligoi)</li>
    <li>Added support for AVX2 256-bit instructions with can be enabled by setting the <code>SSE_AXV2</code> environment variable at compile time. (contribution by Igor Sfiligoi)</li>
    <li>Fixed an issue causing <code>bowtie2</code> to crash when processing ZSTD files with high compression ratios.</li>
    <li>Changed the way that unique alignments are counted in summary message to better match up with filters on SAM output</li>
</ul>

<h2>Version 2.4.5 - Jan 16, 2022</h2>
<h3 id="bowtie2">bowtie2</h3>
<ul>
    <li>Fixed issues with <code>bowtie2</code> BAM parser that would cause <code>bowtie2</code> to crash when processing input that was encoded with tools other than samtools e.g. Picard.</li>
    <li>Fixed an issue causing <code>bowtie2</code> to drop certain optional fields when when aligning BAM reads with the <code><a href="manual.shtml#bowtie2-options-preserve-tags">--preserve-tags</a></code> option.</li>
    <li>Fixed an issue causing <code>bowtie2</code> to produce mangled SAM output when specifying <code><a href="manual.shtml#bowtie2-options-sam-append-comment">--sam-append-comment</a></code> together with the <code>--passthrough</code> option.</li>
    <li>Appended <code>GO:query</code> to SAM <code>@HD</code> entry to indicate that reads are grouped by query name, bump SAM version to 1.5 to indicate support for this change.</li>
</ul>

<h3 id="bowtie2-build">bowtie2-build</h3>
<ul>
    <li>Implemented thread pool to address performance regressions introduced during the switch to C++11 threads.</li>
    <li>Fixed an issue causing masked-sequence metadata to be omitted from index. This issue would subsequently result in sequence data, <code>@SQ</code>, being left out from alignment SAM header.</li>
    <li>Included <code>.tmp</code> extension to index files currenlty being built. The extension is removed only upon successful build. This change seeks to address the assumption that <code>bowtie2-build</code> ran successfully without building the reverse indexes.</li>
    <li>Fixed an issue causing <code>bowtie2-build</code> to sometimes incorrectly calculate input size. This issue would result in the wrong index type being chosen and only happened with GZip compressed files.</li>
</ul>

<h3 id="bowtie2-inspect">bowtie2-inspect</h3>
<ul>
    <li>Added a new <code><a href="manual.shtml#bowtie2-inspect-options-o">-o/--output</a></code> option to save the output of <code>bowtie2-inspect</code> to a file instead of being dumped to standard output.</li>
</ul>

<h2>Version 2.4.4 - May 23, 2021</h2>
<ul>
    <li>Fixed an issue that would sometimes cause deadlocks in <code>bowtie2</code> when running multithreaded</li>
</ul>

<h2>Version 2.4.3 - May 13, 2021</h2>
<ul>
    <li>Replaced TBB concurrency with C++ threads</li>
    <li>Added native support for processing Zstd-compressed read files to <code>>bowtie2</code></li>
    <li>Added native support for processing Zstd-compressed reference-genome files to bowtie2-build</li>
    <li>Fixed an issue causing <code>bowtie2</code> to report incorrect alignments on big-endian machines</li>
    <li>Fixed an issue causing <code>bowtie2</code> to incorrectly process BAM files on big-endian machines</li>
    <li>Fixed an issue causing <code>bowtie2</code> to set an incorrect MAPQ when AS and XS are the maximum for read length</li>
    <li>Add support for building on Apple M1 processors</li>
</ul>

<h2>Version 2.4.2 - Oct 5, 2020 </h2>
<ul>
    <li>Fixed an issue that would cause the <code>bowtie2</code> wrapper script to throw an error when using wrapper-specific arguments.</li>
    <li>Added new <code><a href="manual.shtml#bowtie2-options-sam-append-comment">--sam-append-comment</a></code> flag that appends comment from FASTA/Q read to corresponding SAM record.</li>
    <li>Fixed an issue that would cause <code>qupto</code>, <code><a href="manual.shtml#bowtie2-options-u">-u</a></code>, to overflow when there are &gt;= 2<sup>32</sup> query sequences (PR #312).</li>
    <li>Fixed an issue that would cause bowtie2-build script to incorrectly process reference files.</li>
</ul>

<h2>Version 2.4.1 - Feb 28, 2020</h2>
<ul>
    <li>Fixed an issue that would cause the <code>bowtie2</code> wrapper script to incorrectly process certain arguments</li>
</ul>

<h2>Version 2.4.0 - Feb 25, 2020</h2>
<ul>
    <li>Fixed an issue in <code>-b &lt;bam&gt;</code> input mode where one might prematurely close the read file pointer causing “Bad file descriptor” in other threads</li>
    <li>Fixed an issue that could cause <code>bowtie2</code> to crash in <code><a href="manual.shtml#bowtie2-options-no-1mm-upfront">--no-1mm-upfront</a></code> mode</li>
    <li>Modified <code>bowtie2-build</code> to better handle of flags and positional parameters</li>
    <li>Migrated all <code>python</code> scripts to <code>python3</code></li>
    <li>Added support for wildcards in input files to <code>bowtie2</code>, e.g. <code>bowtie2 -x index -q *.fq</code> as opposed to <code>bowtie2 -x index -q 1.fq,2.fq,3.fq...</code></li>
    <li>Fixed an issue causing <code>bowtie2</code> to incorrectly process read names with slash mates plus extra characters (see <a href="https://github.com/BenLangmead/bowtie2/issues/265">#265</a>)</li>
    <li>Clarified support for overriding presets with more specific options e.g <code>bowtie2 -x index --local --very-fast-local --L22 -q reads.fq</code> will set the seed length to 22, overriding the 25 set by <code><a href="manual.shtml#bowtie2-options-very-fast-local">--very-fast-local</a></code></li>
    <li>Modified SAM output for <code><a href="manual.shtml#bowtie2-options-k">-k</a></code>/<code><a href="manual.shtml#bowtie2-options-a">-a</a></code> so that supplementary alignments get assigned a MAPQ of 255</li>
    <li>Fixed an issue that would sometimes cause <code>bowtie2-build</code> to not generate reverse index files</li>
    <li>Added preliminary support for ppc64le architectures with the help of SIMDE project (see <a href="https://github.com/BenLangmead/bowtie2/issues/271">#271</a>)</li>
    <li>Fixed an issue causing <code>bowtie2</code> to incorrectly calculate the MAPQ when <code><a href="manual.shtml#bowtie2-options-mp">--mp</a></code> was specified in combination with <code><a href="manual.shtml#bowtie2-options-ignore-quals">--ignore-quals</a></code></li>
</ul>


<h2>1000-Genomes major-allele SNP references -- April 26, 2019</h2>
<ul>
    <li>For each base where the typical reference has the non-majority allele (according to the <a href="http://www.internationalgenome.org">1000 Genomes Project</a>, we substituted in the majority allele instead
    <li>Links for indexes added to sidebar, as are links for the edited FASTA files
    <li>We made versions both for GRCh38 primary assembly and hg19 assembly
    <li>See <a href="https://github.com/BenLangmead/bowtie-majref">how we created them</a>
    <li>Only SNPs (single-base substitutions) are considered for now; indels are future work
    <li>Because only SNPs are considered, coordinates (e.g. gene annotations) are the same as for typical GRCh38 and hg19 assemblies.  Most downstream tools are unaffected as long as major-allele-edited FASTAs are used wherever genome sequences are required.
</ul>

<h2>Version 2.3.5.1 - April 16, 2019</h2>
<ul>
    <li>Added official support for BAM input files</li>
    <li>Added official support for CMake build system</li>
    <li>Added changes to Makefile for creating Reproducible builds (via <a href="https://github.com/BenLangmead/bowtie2/pull/210">#210</a>)</li>
    <li>Fix an issue whereby building on aarch64 would require patching sed commands (via <a href="https://github.com/BenLangmead/bowtie2/pull/243">#243</a>)</li>
    <li>Fix an issue whereby <code>bowtie2</code> would incorrectly throw an error while processing <code><a href="manual.shtml#bowtie2-options-interleaved">--interleaved</a></code> input</li>
</ul>

<h2>Version 2.3.5 - March 16, 2019</h2>
<p>Check out the <a href="http://bit.ly/bt2ui-beta">Bowtie 2 UI</a>, currently in beta, a <a href="https://shiny.rstudio.com">shiny</a>, frontend to the Bowtie2 command line.</p>

<ul>
    <li>Added support for obtaining input reads directly from the Sequence Read Archive, via NCBI’s <a href="https://github.com/ncbi/ngs">NGS language bindings</a>. This is activated via the <a href="manual.shtml#bowtie2-options-sra-acc"><code>--sra-acc</code></a> option. This implementation is based on Daehwan Kim’s in <a href="https://ccb.jhu.edu/software/hisat2">HISAT2</a>. Supports both unpaired and paired-end inputs.</li>
    <li>Bowtie 2 now compiles on ARM architectures (via <a href="https://github.com/BenLangmead/bowtie2/pull/216">#216</a>)</li>
    <li><code><a href="manual.shtml#bowtie2-options-interleaved">--interleaved</a></code> can now be combined with FASTA inputs (worked only with FASTQ before)</li>
    <li>Fixed issue whereby large indexes were not successfully found in the <code>$BOWTIE2_INDEXES</code> directory</li>
    <li>Fixed input from FIFOs (e.g. via process substitution) to distinguish gzip-compressed versus uncompressed input</li>
    <li>Fixed issue whereby arguments containing <code>bz2</code> <code>lz4</code> were misinterpretted as files</li>
    <li>Fixed several compiler warnings</li>
    <li>Fixed issue whereby both ends of a paired-end read could have negative TLEN if they exactly coincided</li>
    <li>Fixed issue whereby <code>bowtie2-build</code> would hang on end-of-file (via <a href="https://github.com/BenLangmead/bowtie2/pull/228">#228</a>)</li>
    <li>Fixed issue whereby wrapper script would sometimes create zombie processes (via <a href="https://github.com/BenLangmead/bowtie2/pull/51">#51</a>)</li>
    <li>Fixed issue whereby <code>bowtie2-build</code> and <code>bowtie2-inspect</code> wrappers would fail on some versions of Python/PyPy</li>
    <li>Replaced old, unhelpful <code>README.md</code> in the project with a version that includes badges, links and some highlights from the manual</li>
    <li>Note: BAM input support and CMake build support both remain experimental, but we expect to finalize them in the next release</li>
</ul>

<h2>Version 2.3.4.3 - September 17, 2018</h2>
<ul>
    <li>Fixed an issue causing <code>bowtie2-build</code> and <code>bowtie2-inspect</code> to output incomplete help text.</li>
    <li>Fixed an issue causing <code>bowtie2-align</code> to crash.</li>
    <li>Fixed an issue preventing <code>bowtie2</code> from processing paired and/or unpaired FASTQ reads together with interleaved FASTQ reads.</li>
</ul>

<h2>Version 2.3.4.2 - August 07, 2018</h2>
<ul>
    <li>Fixed issue causing <code>bowtie2</code> to fail in <code><a href="manual.shtml#bowtie2-options-fast-local">--fast-local</a></code> mode.</li>
    <li>Fixed issue causing <code><a href="manual.shtml#bowtie2-options-soft-clipped-unmapped-tlen">--soft-clipped-unmapped-tlen</a></code> to be a positional argument.</li>
    <li>New option <code><a href="manual.shtml#bowtie2-options-trim-to">--trim-to</a> N</code> causes <code>bowtie2</code> to trim reads longer than <code>N</code> bases to exactly <code>N</code> bases.  Can trim from either 3&#39; or 5&#39; end, e.g. <code><a href="manual.shtml#bowtie2-options-trim-to">--trim-to</a> 5:30</code> trims reads to 30 bases, truncating at the 5&#39; end.</li>
    <li>Updated <a href="manual.shtml#building-from-source">&quot;Building from source&quot;</a> manual section with additional instructions on installing TBB.</li>
    <li>Several other updates to manual, including new mentions of <a href="http://bioconda.github.io">Bioconda</a> and <a href="https://biocontainers.pro">Biocontainers</a>.</li>
    <li>Fixed an issue preventing <code>bowtie2</code> from processing more than one pattern source when running single threaded.</li>
    <li>Fixed an issue causing <code>bowtie2</code> and <code>bowtie2-inspect</code> to crash if the index contains a gap-only segment.</li>
    <li>Added <i>experimental</i> BAM input mode <code>-b</code>. Works only with unpaired input reads and BAM files that are sorted by read name (<code>samtools sort -n</code>). BAM input mode also supports the following options:<li>
        &nbsp&nbsp&nbsp&nbsp<code>--preserve-sam-tags</code>: Preserve any optional fields present in BAM record</li>
        &nbsp&nbsp&nbsp&nbsp<code>--align-paired-reads</code>: Paired-end mode for BAM files</li>
    <li>Add <i>experimental</i> CMake support</li>
</ul>

<h2>Thread-scaling paper appears - July 19, 2018</h2>
<ul>
    <li>Our latest work on Bowtie's core thread scaling capabilities <a href="https://academic.oup.com/bioinformatics/advance-article/doi/10.1093/bioinformatics/bty648/5055585">just appeared Open Access in the journal Bioinformatics</a></li>
</ul><|MERGE_RESOLUTION|>--- conflicted
+++ resolved
@@ -1,6 +1,3 @@
-<<<<<<< HEAD
-<h2>Version 2.5.1 - Jan 17, 2023</h2>
-=======
 <h2>Version 2.5.2 - Oct 13, 2023</h2>
 <h3 id="bowtie2">bowtie2</h3>
 <ul>
@@ -11,7 +8,6 @@
 </ul>
 
 <h2>Version 2.5.1 - Feb 17, 2023</h2>
->>>>>>> 288f50d1
 <h3 id="bowtie2">bowtie2</h3>
 <ul>
     <li>Fixed an issue affecting <code>bowtie2</code> alignment accuracy.</li>
